--- conflicted
+++ resolved
@@ -58,11 +58,7 @@
         """Getting a guard move and guessing guard"""
         game = Game.new()
         action = PlayerAction(Card.guard, 1, Card.guard, 0)
-<<<<<<< HEAD
-        game, _ = game.move(action)
-=======
-        game = game.move(action)
->>>>>>> 1d3127a5
+        game, _ = game.move(action)
 
         self.assertEqual(game.round(), 0)
         self.assertEqual(game.player_turn(), 0)
@@ -250,11 +246,7 @@
         game = Game.new(4, 34)
         action = PlayerAction(Card.prince, 3, Card.noCard, Card.noCard)
         action_target = PlayerAction(Card.princess, 0, Card.noCard, Card.noCard)
-<<<<<<< HEAD
-        game, _ = game.move(action)
-=======
-        game = game.move(action)
->>>>>>> 1d3127a5
+        game, _ = game.move(action)
 
         players = game.players()
         player = players[0]
@@ -317,12 +309,9 @@
         """Win the game by knocking out the opposing player"""
         game = Game.new(2, 3)
         action = PlayerAction(Card.guard, 1, Card.king, 0)
-<<<<<<< HEAD
-        game, _ = game.move(action)
-=======
-        game = game.move(action)
->>>>>>> 1d3127a5
-
+
+        game, _ = game.move(action)
+  
         self.assertEqual(game.round(), 0)
         self.assertEqual(game.cards_left(), 12)
         self.assertFalse(game.active())
